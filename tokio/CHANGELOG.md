--- conflicted
+++ resolved
@@ -1,5 +1,3 @@
-<<<<<<< HEAD
-=======
 # 1.24.2 (January 17, 2023)
 
 Forward ports 1.18.5 changes.
@@ -10,7 +8,6 @@
 
 [#5375]: https://github.com/tokio-rs/tokio/pull/5375
 
->>>>>>> 4f6a95ba
 # 1.24.1 (January 6, 2022)
 
 This release fixes a compilation failure on targets without `AtomicU64` when using rustc older than 1.63. ([#5356])
